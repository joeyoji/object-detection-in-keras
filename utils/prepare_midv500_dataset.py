import os
import cv2
from PIL import Image
import argparse
from glob import glob
import json
import numpy as np
import shutil
import os
import csv
import random
import xml.etree.ElementTree as ET

import numpy as np
import argparse


def get_bboxes_from_quads(quads):
    xmin = np.min(quads[:, 0], axis=-1, keepdims=True)
    ymin = np.min(quads[:, 1], axis=-1, keepdims=True)
    xmax = np.max(quads[:, 0], axis=-1, keepdims=True)
    ymax = np.max(quads[:, 1], axis=-1, keepdims=True)
    return np.concatenate([xmin, ymin, xmax, ymax], axis=-1)


def str2bool(v):
    if isinstance(v, bool):
        return v
    if v.lower() in ('yes', 'true', 't', 'y', '1'):
        return True
    elif v.lower() in ('no', 'false', 'f', 'n', '0'):
        return False
    else:
        raise argparse.ArgumentTypeError('Boolean value expected.')


parser = argparse.ArgumentParser(
    description='Converts the MIDV500 dataset to a format suitable for training qssd with this repo.')
parser.add_argument('dataset_dir', type=str, help='path to dataset dir.')
parser.add_argument('output_dir', type=str, help='path to output dir.')
parser.add_argument('--allow_card_over_edge', type=str2bool, nargs='?',
                    help='whether to allow the card to go over the edge of the image', default=True)
args = parser.parse_args()

assert os.path.exists(args.dataset_dir), "dataset_dir does not exist"
out_images_dir = os.path.join(args.output_dir, "images")
out_labels_dir = os.path.join(args.output_dir, "labels")
os.makedirs(out_images_dir, exist_ok=True)
os.makedirs(out_labels_dir, exist_ok=True)

images = sorted(
    list(glob(os.path.join(args.dataset_dir, "*/images/*/*tif"))))
labels = sorted(
    list(glob(os.path.join(args.dataset_dir, "*/ground_truth/*/*json"))))

label_maps = list(glob(os.path.join(args.dataset_dir, "*")))
label_maps = sorted([i.split("/")[-1] for i in label_maps])

data_file = open(os.path.join(args.output_dir, "data.csv"), "w")
data_file_writer = csv.writer(
    data_file, delimiter=',', quotechar='"', quoting=csv.QUOTE_MINIMAL)
data_file_writer.writerow([
    "filename",
    "image_width",
    "image_height",
    "xmin",
    "ymin",
    "xmax",
    "ymax",
    "poly_x1",
    "poly_y1",
    "poly_x2",
    "poly_y2",
    "poly_x3",
    "poly_y3",
    "poly_x4",
    "poly_y4",
    "class"
])

samples = []

<<<<<<< HEAD
for i, (image_file, label_file) in enumerate(list(zip(images, labels))):
    print(f"{i+1}/{len(images)}")
    filename = image_file.split("/")[-1]
    filename = filename[:filename.index(".")]
=======
t = list(zip(images, labels))

invalid = 0

for i, (image_file, label_file) in enumerate(t):
    print(f"{i+1}/{len(t)}")
    filename = image_file.split("/")[-1]
    filename = filename[:filename.index(".")]

>>>>>>> d084318f
    label = image_file.split("/")[-4]

    with open(label_file, "r") as label_json_file:
        polygon = np.array(json.load(label_json_file)["quad"])
        image = cv2.imread(image_file)

        if not args.allow_card_over_edge:
            if np.any(np.reshape(polygon, (8)) < 0):
                print("-- invalid polygon: points go over left and top edge, skipped")
                invalid += 1
                continue
            elif np.any(np.reshape(polygon, (8))[[0, 2, 4, 6]] > image.width):
                print("-- invalid polygon: points go over right edge")
                invalid += 1
                continue
            elif np.any(np.reshape(polygon, (8))[[1, 3, 5, 7]] > image.height):
                print("-- invalid polygon: points go over bottom edge")
                invalid += 1
                continue

        cv2.imwrite(os.path.join(out_images_dir, f"{filename}.jpg"), image)

        bbox = get_bboxes_from_quads(polygon)
        xml_root = ET.Element("annotation")
        xml_filename = ET.SubElement(
            xml_root, "filename").text = f"{filename}.jpg"
        xml_size = ET.SubElement(xml_root, "size")
        xml_size_width = ET.SubElement(
            xml_size, "width").text = str(image.shape[1])
        xml_size_height = ET.SubElement(
            xml_size, "height").text = str(image.shape[0])
        xml_size_depth = ET.SubElement(
            xml_size, "depth").text = str(3)

        xml_object = ET.SubElement(xml_root, "object")
        xml_object_name = ET.SubElement(
            xml_object, "name").text = label
        xml_object_bndbox = ET.SubElement(xml_object, "bndbox")
        xml_object_polygon = ET.SubElement(
            xml_object, "polygon")
        xml_object_bndbox_xmin = ET.SubElement(
            xml_object_bndbox, "xmin").text = str(bbox[0])
        xml_object_bndbox_ymin = ET.SubElement(
            xml_object_bndbox, "ymin").text = str(bbox[1])
        xml_object_bndbox_xmax = ET.SubElement(
            xml_object_bndbox, "xmax").text = str(bbox[2])
        xml_object_bndbox_ymax = ET.SubElement(
            xml_object_bndbox, "ymax").text = str(bbox[3])
        xml_object_polygon_x1 = ET.SubElement(
            xml_object_polygon, "x1").text = str(polygon[0, 0])
        xml_object_polygon_y1 = ET.SubElement(
            xml_object_polygon, "y1").text = str(polygon[0, 1])
        xml_object_polygon_x2 = ET.SubElement(
            xml_object_polygon, "x2").text = str(polygon[1, 0])
        xml_object_polygon_y2 = ET.SubElement(
            xml_object_polygon, "y2").text = str(polygon[1, 1])
        xml_object_polygon_x3 = ET.SubElement(
            xml_object_polygon, "x3").text = str(polygon[2, 0])
        xml_object_polygon_y3 = ET.SubElement(
            xml_object_polygon, "y3").text = str(polygon[2, 1])
        xml_object_polygon_x4 = ET.SubElement(
            xml_object_polygon, "x4").text = str(polygon[3, 0])
        xml_object_polygon_y4 = ET.SubElement(
            xml_object_polygon, "y4").text = str(polygon[3, 1])
        data_file_writer.writerow([
            f"{filename}.xml",
            image.shape[1],
            image.shape[0],
            int(bbox[0]),
            int(bbox[1]),
            int(bbox[2]),
            int(bbox[3]),
            int(polygon[0, 0]),
            int(polygon[0, 1]),
            int(polygon[1, 0]),
            int(polygon[1, 1]),
            int(polygon[2, 0]),
            int(polygon[2, 1]),
            int(polygon[3, 0]),
            int(polygon[3, 1]),
            label
        ])
        xml_tree = ET.ElementTree(xml_root)
        with open(os.path.join(out_labels_dir, f"{filename}.xml"), "wb+") as xml_file:
            xml_tree.write(xml_file)

        sample = f"{filename}.jpg {filename}.xml"
        samples.append(sample)

print(f"invalid: {invalid}, total: {len(t)}")
random.shuffle(samples)

train_idx = int(len(samples) * 0.8)
train_samples = samples[:train_idx]
val_test_samples = samples[train_idx:]
val_idx = int(len(val_test_samples) * 0.5)
val_samples = val_test_samples[:val_idx]
test_samples = val_test_samples[val_idx:]


def save_sample_to_split_file(s, f):
    split_file = open(os.path.join(args.output_dir, f), "w")
    for sample in s:
        split_file.write(f"{sample}\n")
    split_file.close()


print("-- saving training split")
save_sample_to_split_file(train_samples, "train.txt")
print("-- saving val split")
save_sample_to_split_file(val_samples, "val.txt")
print("-- saving test split")
save_sample_to_split_file(test_samples, "test.txt")
print("-- saving label_maps")
save_sample_to_split_file(label_maps, "label_maps.txt")<|MERGE_RESOLUTION|>--- conflicted
+++ resolved
@@ -80,12 +80,6 @@
 
 samples = []
 
-<<<<<<< HEAD
-for i, (image_file, label_file) in enumerate(list(zip(images, labels))):
-    print(f"{i+1}/{len(images)}")
-    filename = image_file.split("/")[-1]
-    filename = filename[:filename.index(".")]
-=======
 t = list(zip(images, labels))
 
 invalid = 0
@@ -95,7 +89,6 @@
     filename = image_file.split("/")[-1]
     filename = filename[:filename.index(".")]
 
->>>>>>> d084318f
     label = image_file.split("/")[-4]
 
     with open(label_file, "r") as label_json_file:
